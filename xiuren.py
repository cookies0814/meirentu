import os
import re
import argparse
import requests
import time
import random
from bs4 import BeautifulSoup
from urllib.parse import urljoin
from concurrent.futures import ThreadPoolExecutor, as_completed
from rich.progress import Progress
from rich import print

def get_total_pages():
    """Fetch the first page and determine how many pagination pages exist."""
    soup = fetch_dom(BASE_URL)
    return max_page_no(soup)

BASE_URL = "https://meirentu.cc/"
HEADERS = {
    "User-Agent": (
        "Mozilla/5.0 (Windows NT 10.0; Win64; x64) "
        "AppleWebKit/537.36 (KHTML, like Gecko) "
        "Chrome/114.0.0.0 Safari/537.36"
    ),
    "Accept-Language": "zh-CN,zh;q=0.9",
}

# persistent session with retry support
session = requests.Session()
adapter = requests.adapters.HTTPAdapter(max_retries=3)
session.mount("http://", adapter)
session.mount("https://", adapter)
session.headers.update(HEADERS)


def fetch_dom(url):
    with session.get(url, timeout=10) as resp:
        resp.raise_for_status()
        html = resp.text
    return BeautifulSoup(html, "html.parser")


<<<<<<< HEAD
def get_album_list(page_no):
    url = BASE_URL if page_no == 1 else f"{BASE_URL}page/{page_no}/"
    soup = fetch_dom(url)
=======
def get_album_list(page_no):
    # meirentu pagination uses index/<num>.html for pages beyond the first
    if page_no == 1:
        url = BASE_URL
    else:
        url = urljoin(BASE_URL, f"index/{page_no}.html")
    soup = fetch_dom(url)
>>>>>>> 2dbb538a
    cards = soup.select("li.i_list > a")
    entries = []

    for card in cards:
        href = card.get("href")
        title_tag = card.select_one(".postlist-imagenum span")
        if href and title_tag:
            entries.append({
                "title": title_tag.text.strip(),
                "url": urljoin(BASE_URL, href)
            })
    print(f"[green]🧭 第 {page_no} 页发现 {len(entries)} 个相册[/green]")
    return entries


def max_page_no(soup):
    page_links = soup.select(".page a")
    nums = [int(m.group()) for a in page_links if (m := re.search(r"\d+", a.text.strip()))]
    return max(nums) if nums else 1


def fetch_images_from_page(url):
    try:
        soup = fetch_dom(url)
        imgs = soup.select(".content_left img")
        return [img.get("src") for img in imgs if img.get("src")]
    except Exception as e:
        print(f"[red]抓取失败 {url}: {e}[/red]")
        return []


def get_all_photos(item, max_workers=1):
    base = item["url"].rstrip("/")
    first = fetch_dom(base)
    # 获取所有分页链接
    page_links = first.select(".page a")
    page_urls = set()
    for a in page_links:
        href = a.get("href")
        if href:
            page_urls.add(urljoin(BASE_URL, href))
    # 加上第一页
    page_urls.add(base)
    page_urls = list(page_urls)

    photos = []
    with Progress() as progress:
        task = progress.add_task(f"[cyan]抓取图片链接 {item['title']}...", total=len(page_urls))
        with ThreadPoolExecutor(max_workers=max_workers) as pool:
            futures = {pool.submit(fetch_images_from_page, url): url for url in page_urls}
            for future in as_completed(futures):
                photos.extend(future.result())
                progress.advance(task)
    return photos


def download_image(url, folder, idx, referer=None, retries=3):
    ext = os.path.splitext(url)[-1].split("?")[0]
    if not ext or len(ext) > 5:
        ext = ".jpg"
    filename = os.path.join(folder, f"{idx+1:03}{ext}")
    headers = HEADERS.copy()
    if referer:
        headers["Referer"] = referer
    for attempt in range(retries):
        try:
            with session.get(url, headers=headers, stream=True, timeout=10) as r:
                r.raise_for_status()
                with open(filename, "wb") as f:
                    for chunk in r.iter_content(1024):
                        f.write(chunk)
            return True, url
        except Exception as e:
            if attempt < retries - 1:
                time.sleep(1)  # 等待1秒后重试
            else:
                return False, f"{url} | {e}"


def save_photos(title, photos, referer=None, max_workers=3):
    safe_title = re.sub(r'[\\/:"*?<>|]+', "_", title)
    folder = os.path.join("meirentu_downloads", safe_title)
    os.makedirs(folder, exist_ok=True)

    print(f"\n[bold yellow]📥 开始下载 [{title}] 共 {len(photos)} 张图片[/bold yellow]")

    failed_list = []
    with Progress() as progress:
        task = progress.add_task(f"[magenta]下载中...", total=len(photos))
        with ThreadPoolExecutor(max_workers=max_workers) as pool:
            futures = [pool.submit(download_image, url, folder, idx, referer) for idx, url in enumerate(photos)]
            for future in as_completed(futures):
                success, msg = future.result()
                if not success:
                    print(f"[red]下载失败: {msg}[/red]")
                    failed_list.append(msg)
                progress.advance(task)
    if failed_list:
        with open(os.path.join(folder, "failed.txt"), "w", encoding="utf-8") as f:
            for line in failed_list:
                f.write(line + "\n")


def main(start, end):
    if end <= 0:
        try:
            print("[cyan]🔍 正在获取页面总数...[/cyan]")
            end = get_total_pages()
            print(f"[green]共 {end} 页[/green]")
        except Exception as e:
            print(f"[red]获取总页数失败: {e}[/red]")
            return
    for page in range(start, end + 1):
        print(f"\n[bold blue]🔎 抓取第 {page} 页相册列表...[/bold blue]")
        try:
            albums = get_album_list(page)
        except Exception as e:
            print(f"[red]抓取失败: {e}[/red]")
            continue

        time.sleep(random.uniform(0.5, 1.5))

        for album in albums:
            print(f"\n[white on blue]>>> 处理相册: {album['title']}[/white on blue]")
            try:
                photo_links = get_all_photos(album)
                save_photos(album["title"], photo_links, referer=album["url"])
                time.sleep(random.uniform(0.5, 1.5))
            except Exception as e:
                print(f"[red]相册失败: {album['title']} | {e}[/red]")


if __name__ == "__main__":
    parser = argparse.ArgumentParser(description="抓取 meirentu.cc 图片")
    parser.add_argument("--start", type=int, default=1, help="起始页码")
    parser.add_argument("--end", type=int, default=0, help="结束页码(0表示抓取到最后一页)")
    args = parser.parse_args()
    try:
        main(args.start, args.end)
    except KeyboardInterrupt:
        print("\n[bold red]⚠️ 用户中断程序[/bold red]")
<|MERGE_RESOLUTION|>--- conflicted
+++ resolved
@@ -1,20 +1,20 @@
-import os
-import re
-import argparse
-import requests
-import time
+import os
+import re
+import argparse
+import requests
+import time
 import random
-from bs4 import BeautifulSoup
-from urllib.parse import urljoin
-from concurrent.futures import ThreadPoolExecutor, as_completed
-from rich.progress import Progress
+from bs4 import BeautifulSoup
+from urllib.parse import urljoin
+from concurrent.futures import ThreadPoolExecutor, as_completed
+from rich.progress import Progress
 from rich import print
 
 def get_total_pages():
     """Fetch the first page and determine how many pagination pages exist."""
     soup = fetch_dom(BASE_URL)
     return max_page_no(soup)
-
+
 BASE_URL = "https://meirentu.cc/"
 HEADERS = {
     "User-Agent": (
@@ -31,20 +31,15 @@
 session.mount("http://", adapter)
 session.mount("https://", adapter)
 session.headers.update(HEADERS)
-
-
+
+
 def fetch_dom(url):
     with session.get(url, timeout=10) as resp:
         resp.raise_for_status()
         html = resp.text
     return BeautifulSoup(html, "html.parser")
-
-
-<<<<<<< HEAD
-def get_album_list(page_no):
-    url = BASE_URL if page_no == 1 else f"{BASE_URL}page/{page_no}/"
-    soup = fetch_dom(url)
-=======
+
+
 def get_album_list(page_no):
     # meirentu pagination uses index/<num>.html for pages beyond the first
     if page_no == 1:
@@ -52,110 +47,109 @@
     else:
         url = urljoin(BASE_URL, f"index/{page_no}.html")
     soup = fetch_dom(url)
->>>>>>> 2dbb538a
-    cards = soup.select("li.i_list > a")
-    entries = []
-
-    for card in cards:
-        href = card.get("href")
-        title_tag = card.select_one(".postlist-imagenum span")
-        if href and title_tag:
-            entries.append({
-                "title": title_tag.text.strip(),
-                "url": urljoin(BASE_URL, href)
-            })
-    print(f"[green]🧭 第 {page_no} 页发现 {len(entries)} 个相册[/green]")
-    return entries
-
-
-def max_page_no(soup):
-    page_links = soup.select(".page a")
-    nums = [int(m.group()) for a in page_links if (m := re.search(r"\d+", a.text.strip()))]
-    return max(nums) if nums else 1
-
-
-def fetch_images_from_page(url):
-    try:
-        soup = fetch_dom(url)
-        imgs = soup.select(".content_left img")
-        return [img.get("src") for img in imgs if img.get("src")]
-    except Exception as e:
-        print(f"[red]抓取失败 {url}: {e}[/red]")
-        return []
-
-
-def get_all_photos(item, max_workers=1):
-    base = item["url"].rstrip("/")
-    first = fetch_dom(base)
-    # 获取所有分页链接
-    page_links = first.select(".page a")
-    page_urls = set()
-    for a in page_links:
-        href = a.get("href")
-        if href:
-            page_urls.add(urljoin(BASE_URL, href))
-    # 加上第一页
-    page_urls.add(base)
-    page_urls = list(page_urls)
-
-    photos = []
-    with Progress() as progress:
-        task = progress.add_task(f"[cyan]抓取图片链接 {item['title']}...", total=len(page_urls))
-        with ThreadPoolExecutor(max_workers=max_workers) as pool:
-            futures = {pool.submit(fetch_images_from_page, url): url for url in page_urls}
-            for future in as_completed(futures):
-                photos.extend(future.result())
-                progress.advance(task)
-    return photos
-
-
-def download_image(url, folder, idx, referer=None, retries=3):
-    ext = os.path.splitext(url)[-1].split("?")[0]
-    if not ext or len(ext) > 5:
-        ext = ".jpg"
-    filename = os.path.join(folder, f"{idx+1:03}{ext}")
+    cards = soup.select("li.i_list > a")
+    entries = []
+
+    for card in cards:
+        href = card.get("href")
+        title_tag = card.select_one(".postlist-imagenum span")
+        if href and title_tag:
+            entries.append({
+                "title": title_tag.text.strip(),
+                "url": urljoin(BASE_URL, href)
+            })
+    print(f"[green]🧭 第 {page_no} 页发现 {len(entries)} 个相册[/green]")
+    return entries
+
+
+def max_page_no(soup):
+    page_links = soup.select(".page a")
+    nums = [int(m.group()) for a in page_links if (m := re.search(r"\d+", a.text.strip()))]
+    return max(nums) if nums else 1
+
+
+def fetch_images_from_page(url):
+    try:
+        soup = fetch_dom(url)
+        imgs = soup.select(".content_left img")
+        return [img.get("src") for img in imgs if img.get("src")]
+    except Exception as e:
+        print(f"[red]抓取失败 {url}: {e}[/red]")
+        return []
+
+
+def get_all_photos(item, max_workers=1):
+    base = item["url"].rstrip("/")
+    first = fetch_dom(base)
+    # 获取所有分页链接
+    page_links = first.select(".page a")
+    page_urls = set()
+    for a in page_links:
+        href = a.get("href")
+        if href:
+            page_urls.add(urljoin(BASE_URL, href))
+    # 加上第一页
+    page_urls.add(base)
+    page_urls = list(page_urls)
+
+    photos = []
+    with Progress() as progress:
+        task = progress.add_task(f"[cyan]抓取图片链接 {item['title']}...", total=len(page_urls))
+        with ThreadPoolExecutor(max_workers=max_workers) as pool:
+            futures = {pool.submit(fetch_images_from_page, url): url for url in page_urls}
+            for future in as_completed(futures):
+                photos.extend(future.result())
+                progress.advance(task)
+    return photos
+
+
+def download_image(url, folder, idx, referer=None, retries=3):
+    ext = os.path.splitext(url)[-1].split("?")[0]
+    if not ext or len(ext) > 5:
+        ext = ".jpg"
+    filename = os.path.join(folder, f"{idx+1:03}{ext}")
     headers = HEADERS.copy()
     if referer:
         headers["Referer"] = referer
-    for attempt in range(retries):
-        try:
+    for attempt in range(retries):
+        try:
             with session.get(url, headers=headers, stream=True, timeout=10) as r:
-                r.raise_for_status()
-                with open(filename, "wb") as f:
-                    for chunk in r.iter_content(1024):
-                        f.write(chunk)
-            return True, url
-        except Exception as e:
-            if attempt < retries - 1:
-                time.sleep(1)  # 等待1秒后重试
-            else:
-                return False, f"{url} | {e}"
-
-
-def save_photos(title, photos, referer=None, max_workers=3):
-    safe_title = re.sub(r'[\\/:"*?<>|]+', "_", title)
-    folder = os.path.join("meirentu_downloads", safe_title)
-    os.makedirs(folder, exist_ok=True)
-
-    print(f"\n[bold yellow]📥 开始下载 [{title}] 共 {len(photos)} 张图片[/bold yellow]")
-
-    failed_list = []
-    with Progress() as progress:
-        task = progress.add_task(f"[magenta]下载中...", total=len(photos))
-        with ThreadPoolExecutor(max_workers=max_workers) as pool:
-            futures = [pool.submit(download_image, url, folder, idx, referer) for idx, url in enumerate(photos)]
-            for future in as_completed(futures):
-                success, msg = future.result()
-                if not success:
-                    print(f"[red]下载失败: {msg}[/red]")
-                    failed_list.append(msg)
-                progress.advance(task)
-    if failed_list:
-        with open(os.path.join(folder, "failed.txt"), "w", encoding="utf-8") as f:
-            for line in failed_list:
-                f.write(line + "\n")
-
-
+                r.raise_for_status()
+                with open(filename, "wb") as f:
+                    for chunk in r.iter_content(1024):
+                        f.write(chunk)
+            return True, url
+        except Exception as e:
+            if attempt < retries - 1:
+                time.sleep(1)  # 等待1秒后重试
+            else:
+                return False, f"{url} | {e}"
+
+
+def save_photos(title, photos, referer=None, max_workers=3):
+    safe_title = re.sub(r'[\\/:"*?<>|]+', "_", title)
+    folder = os.path.join("meirentu_downloads", safe_title)
+    os.makedirs(folder, exist_ok=True)
+
+    print(f"\n[bold yellow]📥 开始下载 [{title}] 共 {len(photos)} 张图片[/bold yellow]")
+
+    failed_list = []
+    with Progress() as progress:
+        task = progress.add_task(f"[magenta]下载中...", total=len(photos))
+        with ThreadPoolExecutor(max_workers=max_workers) as pool:
+            futures = [pool.submit(download_image, url, folder, idx, referer) for idx, url in enumerate(photos)]
+            for future in as_completed(futures):
+                success, msg = future.result()
+                if not success:
+                    print(f"[red]下载失败: {msg}[/red]")
+                    failed_list.append(msg)
+                progress.advance(task)
+    if failed_list:
+        with open(os.path.join(folder, "failed.txt"), "w", encoding="utf-8") as f:
+            for line in failed_list:
+                f.write(line + "\n")
+
+
 def main(start, end):
     if end <= 0:
         try:
@@ -174,7 +168,7 @@
             continue
 
         time.sleep(random.uniform(0.5, 1.5))
-
+
         for album in albums:
             print(f"\n[white on blue]>>> 处理相册: {album['title']}[/white on blue]")
             try:
@@ -183,14 +177,14 @@
                 time.sleep(random.uniform(0.5, 1.5))
             except Exception as e:
                 print(f"[red]相册失败: {album['title']} | {e}[/red]")
-
-
-if __name__ == "__main__":
-    parser = argparse.ArgumentParser(description="抓取 meirentu.cc 图片")
-    parser.add_argument("--start", type=int, default=1, help="起始页码")
+
+
+if __name__ == "__main__":
+    parser = argparse.ArgumentParser(description="抓取 meirentu.cc 图片")
+    parser.add_argument("--start", type=int, default=1, help="起始页码")
     parser.add_argument("--end", type=int, default=0, help="结束页码(0表示抓取到最后一页)")
-    args = parser.parse_args()
-    try:
-        main(args.start, args.end)
-    except KeyboardInterrupt:
-        print("\n[bold red]⚠️ 用户中断程序[/bold red]")
+    args = parser.parse_args()
+    try:
+        main(args.start, args.end)
+    except KeyboardInterrupt:
+        print("\n[bold red]⚠️ 用户中断程序[/bold red]")